i94-nada.scala
i1812.scala
i1867.scala
i3067.scala
t247.scala
t2712-5.scala
t284-pos.scala
t3249
t3486
t3612.scala
reference
scala-days-2019-slides

# Stale symbol: package object scala
seqtype-cycle

# type of super reference changes due to late addition of Mirror.Singleton
i939.scala

# Match types
typelevel0.scala
matchtype.scala
6322.scala
i7087.scala

# Opaque type
i5720.scala

# Tuples
toexproftuple.scala
<<<<<<< HEAD
=======
i7580.scala
>>>>>>> c1e0e046

# Nullability
nullable.scala<|MERGE_RESOLUTION|>--- conflicted
+++ resolved
@@ -28,10 +28,7 @@
 
 # Tuples
 toexproftuple.scala
-<<<<<<< HEAD
-=======
 i7580.scala
->>>>>>> c1e0e046
 
 # Nullability
 nullable.scala